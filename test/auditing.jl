--- conflicted
+++ resolved
@@ -532,11 +532,7 @@
 
     mktempdir() do build_path
         hello_world = ExecutableProduct("hello_world_fortran", :hello_world_fortran)
-<<<<<<< HEAD
-        build_output_meta = @test_logs (:warn, r"CompilerSupportLibraries_jll") (:warn, r"Linked library libgfortran.so.(4|5)") (:warn, r"Linked library libquadmath.so.0") (:warn, r"Linked library libgcc_s.so.1") match_mode=:any begin
-=======
         build_output_meta = @test_logs (:warn, r"CompilerSupportLibraries_jll") (:warn, r"Linked library libgfortran\.so\.(4|5)") (:warn, r"Linked library libquadmath\.so\.0") (:warn, r"Linked library libgcc_s\.so\.1") match_mode=:any begin
->>>>>>> 9aa71831
             autobuild(
                 build_path,
                 "hello_fortran",
@@ -599,11 +595,7 @@
         # audit should warn us.
         libgfortran_versions = (3, 4, 5)
         other_libgfortran_version = libgfortran_versions[findfirst(v -> v != our_libgfortran_version.major, libgfortran_versions)]
-<<<<<<< HEAD
-        @test_logs (:warn, Regex("but we are supposedly building for libgfortran$(other_libgfortran_version)")) (:warn, r"Linked library libgfortran.so.(4|5)") (:warn, r"Linked library libquadmath.so.0") (:warn, r"Linked library libgcc_s.so.1") readmeta(hello_world_path) do ohs
-=======
         @test_logs (:warn, Regex("but we are supposedly building for libgfortran$(other_libgfortran_version)")) (:warn, r"Linked library libgfortran\.so\.(4|5)") (:warn, r"Linked library libquadmath\.so\.0") (:warn, r"Linked library libgcc_s\.so\.1") readmeta(hello_world_path) do ohs
->>>>>>> 9aa71831
             foreach(ohs) do oh
                 p = deepcopy(platform)
                 p["libgfortran_version"] = "$(other_libgfortran_version).0.0"
